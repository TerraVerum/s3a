--- conflicted
+++ resolved
@@ -6,22 +6,17 @@
 from skimage.morphology import disk
 from skimage.segmentation import quickshift
 
-<<<<<<< HEAD
 from imageprocessing.algorithms import Algorithms as alg
 from imageprocessing.processing import ABImage
 
-from .graphicseval import overlayImgs
-
-def getColorComps(img: np.array) -> np.ndarray:
-  return colorBgMask(img.astype('uint8'))
-=======
 from .generalutils import getClippedBbox
 from .graphicseval import overlayImgs
 
 def getBwComps(img: np.ndarray, minSz=30):
   bwOut = bwBgMask(img)
   return rmSmallComps(bwOut, minSz)
->>>>>>> 545bcf85
+def getColorComps(img: np.array) -> np.ndarray:
+  return colorBgMask(img.astype('uint8'))
 
 def getBwComps_experimental(img: np.ndarray, minSz=30, seedThresh=45, segThresh=0.) -> np.ndarray:
   img = (gaussian(img, 1)*255).astype('uint8')
@@ -176,6 +171,7 @@
   nChans = img.shape[2] if img.ndim > 2 else 1
   imRCShape = np.array(img.shape[0:2])[None,:]
   bwOut = np.zeros(img.shape[0:2], dtype=bool)
+  nChans = img.shape[2] if len(img.shape) > 2 else 1
   # Computationally cheaper to compare square of thresh instead of using
   # euclidean distance
   thresh = thresh**2
@@ -201,6 +197,7 @@
       newBwOut = bwOut | neighbors
       changed = np.any(newBwOut != bwOut)
       bwOut = newBwOut
+  return bwOut
 
 
   bwOut = closing(bwOut, np.ones((3,3), dtype=bool))

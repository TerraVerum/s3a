--- conflicted
+++ resolved
@@ -2,16 +2,16 @@
 from enum import Enum
 from pathlib import Path
 
-__all__ = ['BASE_DIR', 'MENU_OPTS_DIR', 'ICON_DIR', 'QUICK_LOAD_DIR',
+__all__ = ['BASE_DIR', 'MENU_OPTS_DIR', 'ICON_DIR', 'ANN_AUTH_DIR', 'QUICK_LOAD_DIR',
            'SCHEMES_DIR', 'LAYOUTS_DIR', 'TABLE_DIR', 'GEN_PROPS_DIR', 'SHORTCUTS_DIR',
-           'SHORTCUT_BASE', 'MAIN_IMG_DIR', 'APP_STATE_DIR',
-           'REQD_TBL_FIELDS', 'PRJ_CONSTS', 'PRJ_ENUMS', 'PROJ_FILE_TYPE', 'PROJ_BASE_TEMPLATE']
-
-from typing import Any
-
+           'MAIN_IMG_DIR', 'APP_STATE_DIR',
+           'DATE_FORMAT', 'REQD_TBL_FIELDS', 'PRJ_CONSTS', 'PRJ_ENUMS', 'PROJ_FILE_TYPE']
 BASE_DIR = Path(__file__).parent
 MENU_OPTS_DIR = BASE_DIR/'menuopts'
 ICON_DIR = BASE_DIR/'icons'
+ANN_AUTH_DIR = Path(MENU_OPTS_DIR)
+
+DATE_FORMAT = '%Y-%m-%d %H:%M:%S'
 
 # -----
 # EDITORS
@@ -26,14 +26,13 @@
 APP_STATE_DIR = Path.home()/'.s3a'
 
 
-PROJ_BASE_TEMPLATE = BASE_DIR/'projectcfg.yml'
 PROJ_FILE_TYPE = 's3aprj'
 
 # Ensure menuopts and layouts directories exist
 LAYOUTS_DIR.mkdir(parents=True, exist_ok=True)
 APP_STATE_DIR.mkdir(parents=True, exist_ok=True)
 
-SHORTCUT_BASE = 'Ctrl+Q'
+_shc = 'Ctrl+Q'
 
 class _PrjEnums(Enum):
   # --------------------------
@@ -68,26 +67,11 @@
 
 @dataclass
 class _ReqdTableFields(PrjParamGroup):
-  _extraRequired = []
-
-  INST_ID          : PrjParam = newParam('Instance ID', -1, readonly=True)
-  VERTICES         : PrjParam = newParam('Vertices', ComplexXYVertices(), readonly=True)
-  SRC_IMG_FILENAME : PrjParam = newParam('Source Image Filename', "", readonly=True)
-
-  def addField(self, field: PrjParam):
-    if field not in self:
-      self._extraRequired.append(field)
-
-  def removeField(self, field: PrjParam):
-    if field in self._extraRequired:
-      self._extraRequired.pop(field)
-
-  def __iter__(self):
-    yield from super().__iter__()
-    for field in self._extraRequired:
-      yield field
-
-
+  INST_ID          : PrjParam = newParam('Instance ID', -1)
+  VERTICES         : PrjParam = newParam('Vertices', ComplexXYVertices())
+  ANN_AUTHOR       : PrjParam = newParam('Author', "")
+  SRC_IMG_FILENAME : PrjParam = newParam('Source Image Filename', "")
+  ANN_TIMESTAMP    : PrjParam = newParam('Timestamp', "")
 REQD_TBL_FIELDS = _ReqdTableFields()
 
 
@@ -142,7 +126,6 @@
              'When `Entire Component`, clicking anywhere within the component'
              ' will select it')
   PROP_SHOW_TBL_ON_COMP_CREATE : PrjParam = newParam('Show popup table when creating component', False)
-  PROP_VERT_ANALYTIC_BUF_SZ : PrjParam = newParam('Number of recorded region edits', 50)
   # --------------------------
   # MISC TOOLS
   # --------------------------
@@ -151,22 +134,6 @@
   # --------------------------
   # IMAGE TOOLS
   # --------------------------
-<<<<<<< HEAD
-  TOOL_MERGE_COMPS        : PrjParam = newParam('Merge Selected', f'{SHORTCUT_BASE},S,M', icon=str(ICON_DIR / 'merge.svg'))
-  TOOL_SPLIT_COMPS        : PrjParam = newParam('Split Selected', f'{SHORTCUT_BASE},S,S', icon=str(ICON_DIR / 'split.svg'))
-  TOOL_REM_OVERLAP        : PrjParam = newParam('Remove Component Overlap', f'{SHORTCUT_BASE},S,E', icon=str(ICON_DIR / 'mutex.svg'))
-  TOOL_COPY_REGIONS       : PrjParam = newParam('Copy Selected', f'{SHORTCUT_BASE},S,C', icon=str(ICON_DIR / 'copy.svg'))
-  TOOL_MOVE_REGIONS       : PrjParam = newParam('Move Selected', f'{SHORTCUT_BASE},S,V', icon=str(ICON_DIR / 'move.svg'))
-  TOOL_CLEAR_FOC_REGION   : PrjParam = newParam('Clear', f'{SHORTCUT_BASE},V,C')
-  TOOL_RESET_FOC_REGION   : PrjParam = newParam('Reset', f'{SHORTCUT_BASE},V,R')
-  TOOL_FILL_FOC_REGION    : PrjParam = newParam('Fill', f'{SHORTCUT_BASE},V,F')
-  TOOL_ACCEPT_FOC_REGION  : PrjParam = newParam('Accept', 'Ctrl+Shift+A')
-  TOOL_CLEAR_ROI          : PrjParam = newParam('Clear ROI', 'Esc')
-  TOOL_CLEAR_HISTORY      : PrjParam = newParam('Clear Processor History', 'Ctrl+Alt+C,H')
-  TOOL_PROC_ANALYTICS     : PrjParam = newParam('Processor Analytics', f'{SHORTCUT_BASE},F,P')
-  TOOL_SHOW_REG_HISTORY   : PrjParam = newParam('Region History', f'{SHORTCUT_BASE},F,R')
-  TOOL_RESET_ZOOM         : PrjParam = newParam('Reset Zoom', f'{SHORTCUT_BASE},Z,R')
-=======
   TOOL_MERGE_COMPS        : PrjParam = newParam('Merge Selected', f'{_shc},S,M', icon=str(ICON_DIR/'merge.svg'))
   TOOL_SPLIT_COMPS        : PrjParam = newParam('Split Selected', f'{_shc},S,S', icon=str(ICON_DIR/'split.svg'))
   TOOL_REM_OVERLAP        : PrjParam = newParam('Remove Component Overlap', f'{_shc},S,E', icon=str(ICON_DIR/'mutex.svg'))
@@ -180,40 +147,35 @@
   TOOL_CLEAR_HISTORY      : PrjParam = newParam('Clear Processor History', 'Ctrl+Alt+C,H', icon=str(ICON_DIR/'clear_history.svg'))
   TOOL_PROC_ANALYTICS     : PrjParam = newParam('Show Analytics', f'{_shc},F,P', icon=str(ICON_DIR/'analytics.svg'))
   TOOL_RESET_ZOOM         : PrjParam = newParam('Reset Zoom', f'{_shc},Z,R', icon=str(ICON_DIR/'reset_zoom.svg'))
->>>>>>> afb187c3
 
   # --------------------------
   # WINDOW TOOLS
   # --------------------------
   TOOL_ESTIMATE_BOUNDARIES   : PrjParam = newParam('Estimate Boundaries', 'Ctrl+Alt+Shift+E')
   TOOL_CLEAR_BOUNDARIES      : PrjParam = newParam('Clear Boundaries', 'Ctrl+Alt+Shift+C')
-  TOOL_EXPORT_COMP_LIST      : PrjParam = newParam('Export Current Table', f'{SHORTCUT_BASE},E,T')
+  TOOL_EXPORT_COMP_LIST      : PrjParam = newParam('Export Current Table', f'{_shc},E,T')
   TOOL_TBL_SET_SAME_AS_FIRST : PrjParam = newParam('Set Cells as First', 'Ctrl+D')
   TOOL_TBL_SET_AS            : PrjParam = newParam('Set Cells As...', 'Ctrl+Shift+D')
   TOOL_TBL_DEL_ROWS          : PrjParam = newParam('Delete Table Rows', 'Del')
-  TOOL_TBL_ZOOM_TO_COMPS     : PrjParam = newParam('Zoom to Selection  ', f'{SHORTCUT_BASE},Z,S')
+  TOOL_TBL_ZOOM_TO_COMPS     : PrjParam = newParam('Zoom to Selection  ', f'{_shc},Z,S')
 
   # --------------------------
   # PROJECT
   # --------------------------
   TOOL_PROJ_SAVE     : PrjParam = newParam('Save', 'Ctrl+S')
-  TOOL_PROJ_OPEN     : PrjParam = newParam('Open Project', f'{SHORTCUT_BASE},P,O')
-  TOOL_PROJ_OPEN_IMG : PrjParam = newParam('Open Project Image', f'{SHORTCUT_BASE},I,O')
-  TOOL_PROJ_CREATE   : PrjParam = newParam('Create Project', f'{SHORTCUT_BASE},P,C')
-  TOOL_PROJ_ADD_IMG  : PrjParam = newParam('Add New Image', f'{SHORTCUT_BASE},I,A')
-  TOOL_PROJ_ADD_ANN  : PrjParam = newParam('Add New Annotation', f'{SHORTCUT_BASE},A,A')
-  TOOL_PROJ_SETTINGS : PrjParam = newParam('Project Settings...', f'{SHORTCUT_BASE},P,S')
-  TOOL_PROJ_EXPORT   : PrjParam = newParam('Export...', f'{SHORTCUT_BASE},P,E')
-  TOOL_AUTOSAVE      : PrjParam = newParam('Autosave...', f'{SHORTCUT_BASE},A,O')
+  TOOL_PROJ_OPEN     : PrjParam = newParam('Open Project', f'{_shc},P,O')
+  TOOL_PROJ_OPEN_IMG : PrjParam = newParam('Open Project Image', f'{_shc},I,O')
+  TOOL_PROJ_CREATE   : PrjParam = newParam('Create Project', f'{_shc},P,C')
+  TOOL_PROJ_ADD_IMG  : PrjParam = newParam('Add New Image', f'{_shc},I,A')
+  TOOL_PROJ_ADD_ANN  : PrjParam = newParam('Add New Annotation', f'{_shc},A,A')
+  TOOL_PROJ_SETTINGS : PrjParam = newParam('Project Settings...', f'{_shc},P,S')
+  TOOL_PROJ_EXPORT   : PrjParam = newParam('Export...', f'{_shc},P,E')
+  TOOL_AUTOSAVE      : PrjParam = newParam('Autosave...', f'{_shc},A,O')
 
   # --------------------------
   # GLOBAL PREDICTIONS
   # --------------------------
-<<<<<<< HEAD
-  TOOL_PRED_SEL     : PrjParam = newParam('Predict From Selection', f'{SHORTCUT_BASE},M,P')
-=======
   TOOL_PRED_SEL     : PrjParam = newParam('Predict From Selection', f'{_shc},M,P', icon=str(ICON_DIR/'predict.svg'))
->>>>>>> afb187c3
 
 
   # --------------------------
@@ -237,47 +199,47 @@
   # -------------------
   # Modes
   DRAW_MODE_FOCUSED : PrjParam = newParam(
-    'Activate "Edit" draw mode', f'{SHORTCUT_BASE},D,E', 'registeredaction',
+    'Activate "Edit" draw mode', f'{_shc},D,E', 'registeredaction',
     icon=str(ICON_DIR/'edit.svg'))
 
   # Shapes
   DRAW_SHAPE_RECT : PrjParam = newParam(
-    'Activate "Rectangular" draw shape', f'{SHORTCUT_BASE},D,R', 'registeredaction',
+    'Activate "Rectangular" draw shape', f'{_shc},D,R', 'registeredaction',
     icon=str(ICON_DIR/'rectangle.svg'))
   DRAW_SHAPE_POLY : PrjParam = newParam(
-    'Activate "Polygon" draw shape', f'{SHORTCUT_BASE},D,Y', 'registeredaction',
+    'Activate "Polygon" draw shape', f'{_shc},D,Y', 'registeredaction',
     icon=str(ICON_DIR/'polygon.svg'))
   DRAW_SHAPE_ELLIPSE : PrjParam = newParam(
-    'Activate "Ellipse" draw shape', f'{SHORTCUT_BASE},D,L', 'registeredaction',
+    'Activate "Ellipse" draw shape', f'{_shc},D,L', 'registeredaction',
     icon=str(ICON_DIR/'ellipse.svg'))
-  DRAW_SHAPE_FREE : PrjParam = newParam('Activate "Freehand" draw shape', f'{SHORTCUT_BASE},D,H',
-                                        icon=str(ICON_DIR/'freehand.svg'))
+  DRAW_SHAPE_FREE : PrjParam = newParam('Activate "Freehand" draw shape', f'{_shc},D,H',
+                                       icon=str(ICON_DIR/'freehand.svg'))
   DRAW_SHAPE_POINT: PrjParam = newParam(
-    'Activate "Point" draw shape', f'{SHORTCUT_BASE},D,N', icon=str(ICON_DIR / 'point.svg'))
+    'Activate "Point" draw shape', f'{_shc},D,N', icon=str(ICON_DIR/'point.svg'))
   DRAW_SHAPE_NONE : PrjParam = newParam('None')
 
   # Actions
   DRAW_ACT_CREATE    : PrjParam = newParam(
-    'Activate "Create Component" action', f'{SHORTCUT_BASE},D,C', 'registeredaction',
+    'Activate "Create Component" action', f'{_shc},D,C', 'registeredaction',
     icon=str(ICON_DIR/'create.svg'),
     helpText='When an ROI is created, the image processor will attempt to make a new'
              ' component at that location. Right-click and drag to pan.')
   DRAW_ACT_ADD    : PrjParam = newParam(
-    'Activate "Add to Foreground" action', f'{SHORTCUT_BASE},D,F', 'registeredaction',
+    'Activate "Add to Foreground" action', f'{_shc},D,F', 'registeredaction',
     icon=str(ICON_DIR/'foreground.svg'),
     helpText='When an ROI is created, the image processor will attempt to make a new'
              ' component at that location. Right-click and drag to pan.')
   DRAW_ACT_REM    : PrjParam = newParam(
-    'Activate "Add to Background" action', f'{SHORTCUT_BASE},D, B', 'registeredaction',
+    'Activate "Add to Background" action', f'{_shc},D, B', 'registeredaction',
     icon=str(ICON_DIR/'background.svg'),
     helpText='When an ROI is created, the image processor will attempt to take the enclosed'
              ' area away from the current component shape. Right-click and drag to pan.')
   DRAW_ACT_SELECT : PrjParam = newParam(
-    'Activate "Select" draw action', f'{SHORTCUT_BASE},D, S', 'registeredaction', icon=str(ICON_DIR / 'select.svg'),
+    'Activate "Select" draw action', f'{_shc},D, S', 'registeredaction', icon=str(ICON_DIR/'select.svg'),
     helpText='When component boundaries are enclosed by this ROI, they will be selected'
              ' in the component table. Right-click and drag to pan.')
   DRAW_ACT_PAN    : PrjParam = newParam(
-    'Activate "Pan" draw action', f'{SHORTCUT_BASE},D,P', 'registeredaction', icon=str(ICON_DIR / 'pan.svg'),
+    'Activate "Pan" draw action', f'{_shc},D,P', 'registeredaction', icon=str(ICON_DIR/'pan.svg'),
     helpText='No ROI will be drawn in this mode. Right- or left-click and drag to pan.')
 PRJ_CONSTS = _PrjConsts()
 
